--- conflicted
+++ resolved
@@ -109,11 +109,10 @@
             <setting name="ffrEnabled" serializeAs="String">
                 <value>False</value>
             </setting>
-<<<<<<< HEAD
+            <setting name="disableController" serializeAs="String">
+                <value>False</value>
+            </setting>
             <setting name="force3DOF" serializeAs="String">
-=======
-            <setting name="disableController" serializeAs="String">
->>>>>>> c69c8701
                 <value>False</value>
             </setting>
         </ALVR.Properties.Settings>

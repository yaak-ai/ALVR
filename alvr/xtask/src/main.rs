mod dependencies;
mod version;

use dependencies::install_deps;
use fs_extra::{self as fsx, dir as dirx};
use pico_args::Arguments;
use semver::Version;
use std::{
    env,
    error::Error,
    fs,
    io::{Read, Write},
    path::{Path, PathBuf},
    process::{Command, Stdio},
};
use version::{bump_versions, bump_versions_nightly};

const HELP_STR: &str = r#"
cargo xtask
Developement actions for ALVR.

USAGE:
    cargo xtask <SUBCOMMAND> [FLAG] [ARGS]

SUBCOMMANDS:
    install-deps        Download and compile/install external dependencies
    build-server        Build server driver, then copy binaries to build folder
    build-client        Build client, then copy binaries to build folder
    publish             Build server and client in release mode, zip server and copy the pdb file.
    clean               Removes build folder
    kill-oculus         Kill all Oculus processes
    bump-versions       Bump server and/or client package versions

FLAGS:
    --release           Optimized build without debug info. Used only for build subcommands
    --help              Print this text

ARGS:
    --client <VERSION>  Specify client version to set with the bump-versions subcommand
    --server <VERSION>  Specify server version to set with the bump-versions subcommand
"#;

type BResult<T = ()> = Result<T, Box<dyn Error>>;

struct Args {
    is_release: bool,
    server_version: Option<String>,
    client_version: Option<String>,
    nightly_version: bool,
}

#[cfg(target_os = "linux")]
const SERVER_BUILD_DIR_NAME: &str = "alvr_server_linux";
#[cfg(windows)]
const SERVER_BUILD_DIR_NAME: &str = "alvr_server_windows";

#[cfg(target_os = "linux")]
const STEAMVR_OS_DIR_NAME: &str = "linux64";
#[cfg(windows)]
const STEAMVR_OS_DIR_NAME: &str = "win64";

#[cfg(target_os = "linux")]
const DRIVER_FNAME: &str = "driver_alvr_server.so";
#[cfg(windows)]
const DRIVER_FNAME: &str = "driver_alvr_server.dll";

#[cfg(target_os = "linux")]
pub fn exec_fname(name: &str) -> String {
    name.to_owned()
}
#[cfg(windows)]
pub fn exec_fname(name: &str) -> String {
    format!("{}.exe", name)
}

#[cfg(target_os = "linux")]
fn dynlib_fname(name: &str) -> String {
    format!("lib{}.so", name)
}
#[cfg(windows)]
fn dynlib_fname(name: &str) -> String {
    format!("{}.dll", name)
}

fn run_with_args_in(workdir: &Path, cmd: &str, args: &[&str]) -> BResult {
    println!(
        "\n{}",
        args.iter().fold(String::from(cmd), |s, arg| s + " " + arg)
    );
    let output = Command::new(cmd)
        .args(args)
        .stdout(Stdio::inherit())
        .current_dir(workdir)
        .spawn()?
        .wait_with_output()?;

    if output.status.success() {
        Ok(())
    } else {
        Err(format!(
            "Command failed: {}",
            String::from_utf8_lossy(&output.stderr)
        )
        .into())
    }
}

fn run_with_args(cmd: &str, args: &[&str]) -> BResult {
    run_with_args_in(&env::current_dir().unwrap(), cmd, args)
}

fn run(cmd: &str) -> BResult {
    let cmd_args = cmd.split_whitespace().collect::<Vec<_>>();
    run_with_args(cmd_args[0], &cmd_args[1..])
}

pub fn target_dir() -> PathBuf {
    Path::new(env!("OUT_DIR")).join("../../../..")
}

pub fn workspace_dir() -> PathBuf {
    Path::new(env!("CARGO_MANIFEST_DIR"))
        .parent()
        .unwrap()
        .parent()
        .unwrap()
        .into()
}

pub fn build_dir() -> PathBuf {
    workspace_dir().join("build")
}

pub fn server_build_dir() -> PathBuf {
    build_dir().join(SERVER_BUILD_DIR_NAME)
}

pub fn remove_build_dir() {
    let build_dir = build_dir();
    fs::remove_dir_all(&build_dir).ok();
}

pub fn reset_server_build_folder() {
    fs::remove_dir_all(&server_build_dir()).ok();
    fs::create_dir_all(&server_build_dir()).unwrap();

    // get all file and folder paths at depth 1, excluded template root (at index 0)
    let dir_content =
        dirx::get_dir_content2("server_release_template", &dirx::DirOptions { depth: 1 }).unwrap();
    let items: Vec<&String> = dir_content.directories[1..]
        .iter()
        .chain(dir_content.files.iter())
        .collect();

    fsx::copy_items(&items, server_build_dir(), &dirx::CopyOptions::new()).unwrap();
}

// https://github.com/mvdnes/zip-rs/blob/master/examples/write_dir.rs
fn zip_dir(dir: &Path) -> BResult {
    let parent_dir = dir.parent().unwrap();
    let zip_file = fs::File::create(parent_dir.join(format!(
        "{}.zip",
        dir.file_name().unwrap().to_string_lossy()
    )))?;
    let mut zip = zip::ZipWriter::new(zip_file);

    let mut buffer = Vec::new();
    let iterator = walkdir::WalkDir::new(dir)
        .into_iter()
        .filter_map(|e| e.ok());
    for entry in iterator {
        let path = entry.path();
        let name = path.strip_prefix(Path::new(parent_dir))?;

        // Write file or directory explicitly
        // Some unzip tools unzip files with directory paths correctly, some do not!
        if path.is_file() {
            println!("adding file {:?} as {:?} ...", path, name);
            zip.start_file(name.to_string_lossy(), <_>::default())?;
            let mut f = fs::File::open(path)?;

            f.read_to_end(&mut buffer)?;
            zip.write_all(&*buffer)?;
            buffer.clear();
        } else if !name.as_os_str().is_empty() {
            // Only if not root! Avoids path spec / warning
            // and mapname conversion failed error on unzip
            println!("adding dir {:?} as {:?} ...", path, name);
            zip.add_directory(name.to_string_lossy(), <_>::default())?;
        }
    }

    Ok(())
}

pub fn build_server(is_release: bool, is_nightly: bool, fetch_crates: bool) {
    let build_type = if is_release { "release" } else { "debug" };
    let build_flag = if is_release { "--release" } else { "" };

    let target_dir = target_dir();
    let artifacts_dir = target_dir.join(build_type);
    let driver_dst_dir = server_build_dir().join("bin").join(STEAMVR_OS_DIR_NAME);
    let swresample_dir = workspace_dir().join("alvr/server/cpp/libswresample/lib");
    let openvr_api_dir = workspace_dir().join("alvr/server/cpp/openvr/lib");

    reset_server_build_folder();
    fs::create_dir_all(&driver_dst_dir).unwrap();

    if fetch_crates {
        run("cargo update").unwrap();
    }

    if is_nightly {
        env::set_current_dir(&workspace_dir().join("alvr/server")).unwrap();
        run(&format!(
            "cargo build {} --features alvr_common/nightly",
            build_flag
        ))
        .unwrap();
        env::set_current_dir(&workspace_dir().join("alvr/launcher")).unwrap();
        run(&format!(
            "cargo build {} --features alvr_common/nightly",
            build_flag
        ))
        .unwrap();
        env::set_current_dir(&workspace_dir()).unwrap();
    } else {
        run(&format!(
            "cargo build -p alvr_server -p alvr_launcher {}",
            build_flag
        ))
        .unwrap();
    }
    fs::copy(
        artifacts_dir.join(dynlib_fname("alvr_server")),
        driver_dst_dir.join(DRIVER_FNAME),
    )
    .unwrap();
    fs::copy(
        swresample_dir.join("avutil-56.dll"),
        driver_dst_dir.join("avutil-56.dll"),
    )
    .unwrap();
    fs::copy(
        swresample_dir.join("swresample-3.dll"),
        driver_dst_dir.join("swresample-3.dll"),
    )
    .unwrap();
    fs::copy(
        openvr_api_dir.join("openvr_api.dll"),
        driver_dst_dir.join("openvr_api.dll"),
    )
    .unwrap();
    fs::copy(
        artifacts_dir.join(exec_fname("alvr_launcher")),
        server_build_dir().join(exec_fname("ALVR Launcher")),
    )
    .unwrap();

    // if cfg!(target_os = "linux") {
    //     use std::io::Write;

    //     let mut shortcut = str_err(
    //         fs::OpenOptions::new()
    //             .append(true)
    //             .open(release_dir.join("alvr.desktop")),
    //     )?;
    //     str_err(writeln!(
    //         shortcut,
    //         "Exec={}",
    //         gui_dst_path.to_string_lossy()
    //     ))?;
    // }
}

pub fn build_client(is_release: bool) {
    let build_type = if is_release { "release" } else { "debug" };
    let build_task = if is_release {
        "assembleRelease"
    } else {
        "assembleDebug"
    };

    let client_dir = workspace_dir().join("alvr/client/android");
    let command_name = if cfg!(not(windows)) {
        "gradlew"
    } else {
        "gradlew.bat"
    };

    fs::create_dir_all(&build_dir()).unwrap();

    env::set_current_dir(&client_dir).unwrap();
    run(&format!("{} {}", command_name, build_task)).unwrap();
    env::set_current_dir(workspace_dir()).unwrap();

    fs::copy(
        client_dir
            .join("app/build/outputs/apk")
            .join(build_type)
            .join(format!("app-{}.apk", build_type)),
        build_dir().join("alvr_client.apk"),
    )
    .unwrap();
}

fn build_installer(wix_path: &str) {
    let wix_path = PathBuf::from(wix_path).join("bin");
    let heat_cmd = wix_path.join("heat.exe");
    let candle_cmd = wix_path.join("candle.exe");
    let light_cmd = wix_path.join("light.exe");

<<<<<<< HEAD
    run_with_args(
        &heat_cmd.to_string_lossy(),
        &[
            "dir",
            "build\\alvr_server_windows",
            "-ag",
            "-sreg",
            "-srd",
            "-dr",
            "APPLICATIONFOLDER",
            "-cg",
            "BuildFiles",
            "-var",
            "var.BuildRoot",
            "-o",
            "wix\\harvested.wxs",
        ],
    )
    .unwrap();

    run_with_args(
        &candle_cmd.to_string_lossy(),
        &[
            "-arch",
            "x64",
            "-dBuildRoot=build\\alvr_server_windows",
            "-ext",
            "WixUtilExtension",
            &format!("-dVersion={}", alvr_xtask::server_version()),
            "wix\\main.wxs",
            "wix\\harvested.wxs",
            "-o",
            "target\\wix\\",
        ],
    )
    .unwrap();

    run_with_args(
        &light_cmd.to_string_lossy(),
        &[
            "target\\wix\\main.wixobj",
            "target\\wix\\harvested.wixobj",
            "-ext",
            "WixUIExtension",
            "-ext",
            "WixUtilExtension",
            "-o",
            &format!("build\\ALVR-{}.msi", alvr_xtask::server_version()),
        ],
    )
    .unwrap();
=======
    let mut version = Version::parse(&alvr_xtask::server_version()).unwrap();
    // Clear away build and prerelease version specifiers, MSI can have only dot-separated numbers.
    version.pre.clear();
    version.build.clear();

    run_with_args(&heat_cmd.to_string_lossy(), &vec![
        "dir",
        "build\\alvr_server_windows",
        "-ag",
        "-sreg",
        "-srd",
        "-dr", "APPLICATIONFOLDER",
        "-cg", "BuildFiles",
        "-var", "var.BuildRoot",
        "-o", "target\\wix\\harvested.wxs",
    ]).unwrap();

    run_with_args(&candle_cmd.to_string_lossy(), &vec![
        "-arch", "x64",
        "-dBuildRoot=build\\alvr_server_windows",
        "-ext", "WixUtilExtension",
        &format!("-dVersion={}", version),
        "wix\\main.wxs",
        "target\\wix\\harvested.wxs",
        "-o", "target\\wix\\",
    ]).unwrap();

    run_with_args(&light_cmd.to_string_lossy(), &vec![
        "target\\wix\\main.wixobj",
        "target\\wix\\harvested.wixobj",
        "-ext", "WixUIExtension",
        "-ext", "WixUtilExtension",
        "-o", &format!("build\\ALVR-{}.msi", version),
    ]).unwrap();
>>>>>>> 0a060ed1
}

pub fn build_publish(is_nightly: bool) {
    build_server(true, is_nightly, false);
    build_client(true);
    zip_dir(&server_build_dir()).unwrap();

    if cfg!(windows) {
        fs::copy(
            target_dir().join("release").join("alvr_server.pdb"),
            build_dir().join("alvr_server.pdb"),
        )
        .unwrap();

        if let Some(wix_evar) = env::vars().find(|v| v.0 == "WIX") {
            println!("Found WiX, will build installer.");

            build_installer(&wix_evar.1);
        } else {
            println!("No WiX toolset installation found, skipping installer.");
        }
    }
}

// Avoid Oculus link popups when debugging the client
pub fn kill_oculus_processes() {
    runas::Command::new("taskkill")
        .args(&["/F", "/IM", "OVR*", "/T"])
        .status()
        .ok();
}

fn main() {
    let mut args = Arguments::from_env();

    if args.contains(["-h", "--help"]) {
        println!("{}", HELP_STR);
    } else if let Ok(Some(subcommand)) = args.subcommand() {
        let args_values = Args {
            is_release: args.contains("--release"),
            server_version: args.opt_value_from_str("--server").unwrap(),
            client_version: args.opt_value_from_str("--client").unwrap(),
            nightly_version: args.contains("--nightly"),
        };
        if args.finish().is_ok() {
            match subcommand.as_str() {
                "install-deps" => install_deps(),
                "build-server" => build_server(args_values.is_release, false, true),
                "build-client" => build_client(args_values.is_release),
                "publish" => build_publish(args_values.nightly_version),
                "clean" => remove_build_dir(),
                "kill-oculus" => kill_oculus_processes(),
                "bump-versions" => {
                    if args_values.nightly_version {
                        bump_versions_nightly()
                    } else {
                        bump_versions(args_values.server_version, args_values.client_version)
                    }
                }
                _ => {
                    println!("\nUnrecognized subcommand.");
                    println!("{}", HELP_STR);
                    return;
                }
            }
        } else {
            println!("\nWrong arguments.");
            println!("{}", HELP_STR);
            return;
        }
    } else {
        println!("\nMissing subcommand.");
        println!("{}", HELP_STR);
        return;
    }

    println!("\nDone\n");
}<|MERGE_RESOLUTION|>--- conflicted
+++ resolved
@@ -310,7 +310,11 @@
     let candle_cmd = wix_path.join("candle.exe");
     let light_cmd = wix_path.join("light.exe");
 
-<<<<<<< HEAD
+    let mut version = Version::parse(&alvr_xtask::server_version()).unwrap();
+    // Clear away build and prerelease version specifiers, MSI can have only dot-separated numbers.
+    version.pre.clear();
+    version.build.clear();
+
     run_with_args(
         &heat_cmd.to_string_lossy(),
         &[
@@ -326,7 +330,7 @@
             "-var",
             "var.BuildRoot",
             "-o",
-            "wix\\harvested.wxs",
+            "target\\wix\\harvested.wxs",
         ],
     )
     .unwrap();
@@ -339,9 +343,9 @@
             "-dBuildRoot=build\\alvr_server_windows",
             "-ext",
             "WixUtilExtension",
-            &format!("-dVersion={}", alvr_xtask::server_version()),
+            &format!("-dVersion={}", version),
             "wix\\main.wxs",
-            "wix\\harvested.wxs",
+            "target\\wix\\harvested.wxs",
             "-o",
             "target\\wix\\",
         ],
@@ -358,46 +362,10 @@
             "-ext",
             "WixUtilExtension",
             "-o",
-            &format!("build\\ALVR-{}.msi", alvr_xtask::server_version()),
+            &format!("build\\ALVR-{}.msi", version),
         ],
     )
     .unwrap();
-=======
-    let mut version = Version::parse(&alvr_xtask::server_version()).unwrap();
-    // Clear away build and prerelease version specifiers, MSI can have only dot-separated numbers.
-    version.pre.clear();
-    version.build.clear();
-
-    run_with_args(&heat_cmd.to_string_lossy(), &vec![
-        "dir",
-        "build\\alvr_server_windows",
-        "-ag",
-        "-sreg",
-        "-srd",
-        "-dr", "APPLICATIONFOLDER",
-        "-cg", "BuildFiles",
-        "-var", "var.BuildRoot",
-        "-o", "target\\wix\\harvested.wxs",
-    ]).unwrap();
-
-    run_with_args(&candle_cmd.to_string_lossy(), &vec![
-        "-arch", "x64",
-        "-dBuildRoot=build\\alvr_server_windows",
-        "-ext", "WixUtilExtension",
-        &format!("-dVersion={}", version),
-        "wix\\main.wxs",
-        "target\\wix\\harvested.wxs",
-        "-o", "target\\wix\\",
-    ]).unwrap();
-
-    run_with_args(&light_cmd.to_string_lossy(), &vec![
-        "target\\wix\\main.wixobj",
-        "target\\wix\\harvested.wixobj",
-        "-ext", "WixUIExtension",
-        "-ext", "WixUtilExtension",
-        "-o", &format!("build\\ALVR-{}.msi", version),
-    ]).unwrap();
->>>>>>> 0a060ed1
 }
 
 pub fn build_publish(is_nightly: bool) {
